import React, { useEffect, useState, useCallback } from "react";
import { IoIosAdd } from "react-icons/io";
import Swal from "sweetalert2";
import { FingerprintModal } from "./FingerprintModal";
import useUsersStore from "../../../../services/stores/users/usersStore";
import useAuthStore from "../../../../services/stores/authStore";
import Pagination from "../../../../components/pagination";

const Table = ({ data, toggleAdd, handleUpdate }) => {
<<<<<<< HEAD
	const { deleteUser, enrollFingerPrint } = useUsersStore();
	const { token } = useAuthStore();
	const [searchResult, setSearchResult] = useState("");
	const [allData, setAllData] = useState(data || []);
	const [searchTerm, setSearchTerm] = useState("");

	const [isModalOpen, setIsModalOpen] = useState(false);
	const [selectedStaff, setSelectedStaff] = useState(null);

	const [currentItems, setCurrentItems] = useState([]);
	const [indexOfFirstItem, setIndexOfFirstItem] = useState(0);

	// Memoize these callback functions to prevent unnecessary re-renders
	const setCurrentItemsCallback = useCallback((items) => {
		setCurrentItems(items);
	}, []);

	const setIndexOfFirstItemCallback = useCallback((index) => {
		setIndexOfFirstItem(index);
	}, []);

	useEffect(() => {
		// Update allData when data prop changes
		if (data) {
			if (searchTerm === "") {
				setAllData(data);
			} else {
				// Re-apply search filter when data updates
				const term = searchTerm.toLowerCase();
				const filtered = data.filter(
					(user) =>
						user.firstname?.toLowerCase().includes(term) ||
						user.middlename?.toLowerCase().includes(term) ||
						user.lastname?.toLowerCase().includes(term) ||
						user.email?.toLowerCase().includes(term)
				);

				if (filtered.length === 0) {
					setSearchResult(`No result found for "${searchTerm}"`);
				} else {
					setSearchResult("");
				}
				setAllData(filtered);
			}
		}
	}, [data, searchTerm]);

	useEffect(() => {
		if (!window.fingerprintScriptLoading) {
			window.fingerprintScriptLoading = true;

			if (window.Fingerprint && window.Fingerprint.WebApi) {
				console.log("Fingerprint SDK already loaded");
				window.fingerprintScriptLoading = false;
				return;
			}

			const loadScript = (src) => {
				return new Promise((resolve, reject) => {
					const existingScript = document.querySelector(`script[src="${src}"]`);
					if (existingScript) {
						console.log(`Script already loaded: ${src}`);
						resolve();
						return;
					}

					const script = document.createElement("script");
					script.src = src;
					script.async = true;

					script.onload = () => {
						console.log(`Script loaded: ${src}`);
						resolve();
					};

					script.onerror = (error) => {
						console.error(`Error loading script: ${src}`, error);
						reject(new Error(`Failed to load ${src}`));
					};

					document.head.appendChild(script);
				});
			};

			const loadSDK = async () => {
				try {
					console.log("Loading Fingerprint SDK scripts...");
					await loadScript("/scripts/es6-shim.js");
					await loadScript("/scripts/websdk.client.bundle.min.js");
					await loadScript("/scripts/fingerprint.sdk.min.js");

					await new Promise((resolve) => setTimeout(resolve, 500));

					if (window.Fingerprint && window.Fingerprint.WebApi) {
						console.log("Fingerprint SDK loaded successfully");
					} else {
						console.error("SDK objects not found after loading scripts");
						Swal.fire({
							title: "SDK Not Available",
							text: "The Fingerprint SDK could not be initialized. Please check your network connection and try again.",
							icon: "error",
						});
					}
				} catch (error) {
					console.error("Failed to load Fingerprint SDK:", error);
					Swal.fire({
						title: "Failed to Load SDK",
						text: "Could not load the fingerprint SDK scripts. Please check your network connection and try again.",
						icon: "error",
					});
				} finally {
					window.fingerprintScriptLoading = false;
				}
			};

			loadSDK();
		}
	}, []);

	const handleFingerprintRegister = (staff) => {
		if (!window.Fingerprint || !window.Fingerprint.WebApi) {
			Swal.fire({
				title: "SDK Not Available",
				text: "The Fingerprint SDK is not available. Please refresh the page and try again.",
				icon: "error",
				showCancelButton: true,
				confirmButtonText: "Reload Scripts",
				cancelButtonText: "Cancel",
			}).then((result) => {
				if (result.isConfirmed) {
					window.Fingerprint = null;
					setIsModalOpen(false);
					setTimeout(() => {
						window.location.reload();
					}, 500);
				}
			});
			return;
		}

		setSelectedStaff(staff);
		setIsModalOpen(true);
	};

	const handleFingerprintCapture = async (formData) => {
		try {
			console.log("Fingerprint Captured - processing");
			await enrollFingerPrint(formData, token);

			Swal.fire({
				title: "Fingerprint Registration Complete",
				text: "The fingerprint has been successfully registered.",
				icon: "success",
			});

			setIsModalOpen(false);

			if (selectedStaff) {
				const updatedData = allData.map((user) =>
					user._id === selectedStaff._id
						? { ...user, hasFingerPrint: true }
						: user
				);
				setAllData(updatedData);
			}
		} catch (error) {
			console.error("Error registering fingerprint:", error);
			Swal.fire({
				title: "Registration Failed",
				text: error.message || "Failed to register fingerprint",
				icon: "error",
			});
		}
	};

	const handleDelete = (e, data) => {
		e.preventDefault();

		Swal.fire({
			title: "Are you sure?",
			text: "You won't be able to revert this!",
			icon: "warning",
			showCancelButton: true,
			confirmButtonColor: "#3085d6",
			cancelButtonColor: "#d33",
			confirmButtonText: "Yes, Delete it!",
		}).then(async (result) => {
			if (result.isConfirmed) {
				await deleteUser(data, token);
			}
		});
	};

	const handleSearch = (e) => {
		const term = e.target.value;
		setSearchTerm(term);
		
		if (term === "") {
			setAllData(data);
			setSearchResult("");
			return;
		}

		const termLower = term.toLowerCase();
		const filtered = data.filter(
			(user) =>
				user.firstname?.toLowerCase().includes(termLower) ||
				user.middlename?.toLowerCase().includes(termLower) ||
				user.lastname?.toLowerCase().includes(termLower) ||
				user.email?.toLowerCase().includes(termLower)
		);

		if (filtered.length === 0) {
			setSearchResult(`No result found for "${term}"`);
		} else {
			setSearchResult("");
		}
		setAllData(filtered);
	};

	return (
		<div className="overflow-x-auto bg-white shadow-md rounded-2xl">
			<table className="table">
				<caption>
					<div className="flex justify-between p-4">
						<h3 className="text-xl">Users</h3>
						<div className="flex flex-row gap-4 justify-center items-center">
							<label className="input bg-transparent border-2 border-gray-500 rounded-md">
								<svg
									className="h-4 opacity-50"
									xmlns="http://www.w3.org/2000/svg"
									viewBox="0 0 24 24"
								>
									<g
										strokeLinejoin="round"
										strokeLinecap="round"
										strokeWidth="2.5"
										fill="none"
										stroke="currentColor"
									>
										<circle cx="11" cy="11" r="8"></circle>
										<path d="m21 21-4.3-4.3"></path>
									</g>
								</svg>
								<input
									type="search"
									value={searchTerm}
									onChange={handleSearch}
									placeholder="Search"
								/>
							</label>
							<button
								className="flex items-center justify-center px-4 py-3 bg-[#FDBE02] hover:bg-[#E6AB00] text-black rounded-md whitespace-nowrap"
								onClick={() => toggleAdd((prev) => !prev)}
							>
								<IoIosAdd />
								Add New Staff
							</button>
						</div>
					</div>
				</caption>
				<thead>
					<tr className="text-black bg-gray-300">
						<th>#</th>
						<th>Name</th>
						<th>Mail</th>
						<th>Role</th>
						<th>Action</th>
					</tr>
				</thead>
				<tbody className="text-gray-500">
					{searchResult ? (
						<tr>
							<td colSpan={5} className="text-center py-4 text-gray-500">
								{searchResult}
							</td>
						</tr>
					) : currentItems.length === 0 ? (
						<tr>
							<td colSpan={5} className="text-center py-4 text-gray-500">
								No data available
							</td>
						</tr>
					) : (
						currentItems.map((_data, i) => (
							<tr key={_data._id || i}>
								<th>{indexOfFirstItem + i + 1}</th>
								<td>
									{_data.firstname} {_data.middlename} {_data.lastname}
								</td>
								<td>{_data.email}</td>
								<td>{_data.role}</td>
								<td className="flex flex-row justify-center items-center gap-2 p-2">
									<button
										className="p-2 bg-blue-200 text-blue-800 rounded-md hover:bg-blue-300"
										onClick={() => handleUpdate(_data)}
									>
										Update
									</button>
									<button
										className="p-2 bg-red-200 text-red-800 rounded-md hover:bg-red-300"
										onClick={(e) => handleDelete(e, _data)}
									>
										Delete
									</button>
									<button
										className="p-2 rounded-md bg-[#FDBE02] hover:bg-[#E6AB00] text-black"
										onClick={() => handleFingerprintRegister(_data)}
									>
										{!_data?.hasFingerPrint
											? "Register Fingerprint"
											: "Update Fingerprint"}
									</button>
								</td>
							</tr>
						))
					)}
				</tbody>
			</table>
			<Pagination
				allData={allData}
				getCurrentItems={setCurrentItemsCallback}
				getIndexOfFirstItem={setIndexOfFirstItemCallback}
			/>

			{isModalOpen && selectedStaff && (
				<FingerprintModal
					isOpen={isModalOpen}
					onClose={() => setIsModalOpen(false)}
					onCapture={handleFingerprintCapture}
					staffId={selectedStaff._id}
					staffEmail={selectedStaff.email}
				/>
			)}
		</div>
	);
=======
  const { deleteUser, enrollFingerPrint } = useUsersStore();
  const { token } = useAuthStore();
  const [searchResult, setSearchResult] = useState("");
  const [allData, setAllData] = useState(data);
  const [searchTerm, setSearchTerm] = useState("");

  const [isModalOpen, setIsModalOpen] = useState(false);
  const [selectedStaff, setSelectedStaff] = useState(null);

  const [currentItems, setCurrentItems] = useState([]);
  const [indexOfFirstItem, setIndexOfFirstItem] = useState(0);

  useEffect(() => {
    if (!window.fingerprintScriptLoading) {
      window.fingerprintScriptLoading = true;

      if (window.Fingerprint && window.Fingerprint.WebApi) {
        console.log("Fingerprint SDK already loaded");
        window.fingerprintScriptLoading = false;
        return;
      }

      const loadScript = (src) => {
        return new Promise((resolve, reject) => {
          const existingScript = document.querySelector(`script[src="${src}"]`);
          if (existingScript) {
            console.log(`Script already loaded: ${src}`);
            resolve();
            return;
          }

          const script = document.createElement("script");
          script.src = src;
          script.async = true;

          script.onload = () => {
            console.log(`Script loaded: ${src}`);
            resolve();
          };

          script.onerror = (error) => {
            console.error(`Error loading script: ${src}`, error);
            reject(new Error(`Failed to load ${src}`));
          };

          document.head.appendChild(script);
        });
      };

      const loadSDK = async () => {
        try {
          console.log("Loading Fingerprint SDK scripts...");
          await loadScript("/scripts/es6-shim.js");
          await loadScript("/scripts/websdk.client.bundle.min.js");
          await loadScript("/scripts/fingerprint.sdk.min.js");

          await new Promise((resolve) => setTimeout(resolve, 500));

          if (window.Fingerprint && window.Fingerprint.WebApi) {
            console.log("Fingerprint SDK loaded successfully");
          } else {
            console.error("SDK objects not found after loading scripts");
            Swal.fire({
              title: "SDK Not Available",
              text: "The Fingerprint SDK could not be initialized. Please check your network connection and try again.",
              icon: "error",
            });
          }
        } catch (error) {
          console.error("Failed to load Fingerprint SDK:", error);
          Swal.fire({
            title: "Failed to Load SDK",
            text: "Could not load the fingerprint SDK scripts. Please check your network connection and try again.",
            icon: "error",
          });
        } finally {
          window.fingerprintScriptLoading = false;
        }
      };

      loadSDK();
    }
  }, []);

  const handleFingerprintRegister = (staff) => {
    if (!window.Fingerprint || !window.Fingerprint.WebApi) {
      Swal.fire({
        title: "SDK Not Available",
        text: "The Fingerprint SDK is not available. Please refresh the page and try again.",
        icon: "error",
        showCancelButton: true,
        confirmButtonText: "Reload Scripts",
        cancelButtonText: "Cancel",
      }).then((result) => {
        if (result.isConfirmed) {
          window.Fingerprint = null;
          setIsModalOpen(false);
          setTimeout(() => {
            window.location.reload();
          }, 500);
        }
      });
      return;
    }

    setSelectedStaff(staff);
    setIsModalOpen(true);
  };

  const handleFingerprintCapture = async (formData) => {
    try {
      console.log("Fingerprint Captured - processing");
      await enrollFingerPrint(formData, token);

      Swal.fire({
        title: "Fingerprint Registration Complete",
        text: "The fingerprint has been successfully registered.",
        icon: "success",
      });

      setIsModalOpen(false);

      if (selectedStaff) {
        const updatedData = allData.map((user) =>
          user._id === selectedStaff._id
            ? { ...user, hasFingerPrint: true }
            : user
        );
        setAllData(updatedData);
      }
    } catch (error) {
      console.error("Error registering fingerprint:", error);
      Swal.fire({
        title: "Registration Failed",
        text: error.message || "Failed to register fingerprint",
        icon: "error",
      });
    }
  };

  const handleDelete = (e, data) => {
    e.preventDefault();

    Swal.fire({
      title: "Are you sure?",
      text: "You won't be able to revert this!",
      icon: "warning",
      showCancelButton: true,
      confirmButtonColor: "#3085d6",
      cancelButtonColor: "#d33",
      confirmButtonText: "Yes, Delete it!",
    }).then(async (result) => {
      if (result.isConfirmed) {
        await deleteUser(data, token);
      }
    });
  };

  useEffect(() => {
    if (data || searchTerm) {
      const term = searchTerm.toLowerCase();

      if (term === "") {
        setAllData(data);
        setSearchResult("");
        return;
      }

      const filtered = data.filter(
        (user) =>
          user.firstname?.toLowerCase().includes(term) ||
          user.middlename?.toLowerCase().includes(term) ||
          user.lastname?.toLowerCase().includes(term) ||
          user.email?.toLowerCase().includes(term)
      );

      if (filtered.length === 0 && searchTerm) {
        setSearchResult(`No result found for "${searchTerm}"`);
      } else {
        setSearchResult("");
      }
      setAllData(filtered);
      setCurrentPage(1);
    }
  }, [searchTerm, data]);

  return (
    <div className="overflow-x-auto bg-white shadow-md rounded-2xl">
      <table className="table">
        <caption>
          <div className="flex justify-between p-4">
            <h3 className="text-xl">Users</h3>
            <div className="flex flex-row gap-4 justify-center items-center">
              <label className="input bg-transparent border-2 border-gray-500 rounded-md">
                <svg
                  className="h-4 opacity-50"
                  xmlns="http://www.w3.org/2000/svg"
                  viewBox="0 0 24 24"
                >
                  <g
                    strokeLinejoin="round"
                    strokeLinecap="round"
                    strokeWidth="2.5"
                    fill="none"
                    stroke="currentColor"
                  >
                    <circle cx="11" cy="11" r="8"></circle>
                    <path d="m21 21-4.3-4.3"></path>
                  </g>
                </svg>
                <input
                  type="search"
                  placeholder="Search"
                  value={searchTerm}
                  onChange={(e) => setSearchTerm(e.target.value)}
                />
              </label>
              <button
                className="flex items-center justify-center px-4 py-3 bg-[#FDBE02] hover:bg-[#E6AB00] text-black rounded-md whitespace-nowrap"
                onClick={() => toggleAdd((prev) => !prev)}
              >
                <IoIosAdd />
                Add New Staff
              </button>
            </div>
          </div>
        </caption>
        <thead>
          <tr className="text-black bg-gray-300">
            <th>#</th>
            <th>Name</th>
            <th>Mail</th>
            <th>Role</th>
            <th className="text-center">Action</th>
          </tr>
        </thead>
        <tbody className="text-gray-500">
          {searchResult ? (
            <tr>
              <td colSpan={5} className="text-center py-4 text-gray-500">
                {searchResult}
              </td>
            </tr>
          ) : (
            currentItems.map((_data, i) => (
              <tr key={i}>
                <th>{indexOfFirstItem + i + 1}</th>
                <td>
                  {_data.firstname} {_data.middlename} {_data.lastname}
                </td>
                <td>{_data.email}</td>
                <td>{_data.role}</td>
                <td className="flex flex-row justify-center items-center gap-2 p-2">
                  <button
                    className="p-2 bg-blue-200 text-blue-800 rounded-md hover:bg-blue-300"
                    onClick={() => handleUpdate(_data)}
                  >
                    Update
                  </button>
                  <button
                    className="p-2 bg-red-200 text-red-800 rounded-md hover:bg-red-300"
                    onClick={(e) => handleDelete(e, _data)}
                  >
                    Delete
                  </button>
                  <button
                    className="p-2 rounded-md bg-[#FDBE02] hover:bg-[#E6AB00] text-black"
                    onClick={() => handleFingerprintRegister(_data)}
                  >
                    {!_data?.hasFingerPrint
                      ? "Register Fingerprint"
                      : "Update Fingerprint"}
                  </button>
                </td>
              </tr>
            ))
          )}
        </tbody>
      </table>
      {!searchResult && (
        <Pagination
          allData={allData}
          getCurrentItems={setCurrentItems}
          getIndexOfFirstItem={setIndexOfFirstItem}
        />
      )}

      {isModalOpen && selectedStaff && (
        <FingerprintModal
          isOpen={isModalOpen}
          onClose={() => setIsModalOpen(false)}
          onCapture={handleFingerprintCapture}
          staffId={selectedStaff._id}
          staffEmail={selectedStaff.email}
        />
      )}
    </div>
  );
>>>>>>> 52072d60
};

export default Table;<|MERGE_RESOLUTION|>--- conflicted
+++ resolved
@@ -7,348 +7,10 @@
 import Pagination from "../../../../components/pagination";
 
 const Table = ({ data, toggleAdd, handleUpdate }) => {
-<<<<<<< HEAD
-	const { deleteUser, enrollFingerPrint } = useUsersStore();
-	const { token } = useAuthStore();
-	const [searchResult, setSearchResult] = useState("");
-	const [allData, setAllData] = useState(data || []);
-	const [searchTerm, setSearchTerm] = useState("");
-
-	const [isModalOpen, setIsModalOpen] = useState(false);
-	const [selectedStaff, setSelectedStaff] = useState(null);
-
-	const [currentItems, setCurrentItems] = useState([]);
-	const [indexOfFirstItem, setIndexOfFirstItem] = useState(0);
-
-	// Memoize these callback functions to prevent unnecessary re-renders
-	const setCurrentItemsCallback = useCallback((items) => {
-		setCurrentItems(items);
-	}, []);
-
-	const setIndexOfFirstItemCallback = useCallback((index) => {
-		setIndexOfFirstItem(index);
-	}, []);
-
-	useEffect(() => {
-		// Update allData when data prop changes
-		if (data) {
-			if (searchTerm === "") {
-				setAllData(data);
-			} else {
-				// Re-apply search filter when data updates
-				const term = searchTerm.toLowerCase();
-				const filtered = data.filter(
-					(user) =>
-						user.firstname?.toLowerCase().includes(term) ||
-						user.middlename?.toLowerCase().includes(term) ||
-						user.lastname?.toLowerCase().includes(term) ||
-						user.email?.toLowerCase().includes(term)
-				);
-
-				if (filtered.length === 0) {
-					setSearchResult(`No result found for "${searchTerm}"`);
-				} else {
-					setSearchResult("");
-				}
-				setAllData(filtered);
-			}
-		}
-	}, [data, searchTerm]);
-
-	useEffect(() => {
-		if (!window.fingerprintScriptLoading) {
-			window.fingerprintScriptLoading = true;
-
-			if (window.Fingerprint && window.Fingerprint.WebApi) {
-				console.log("Fingerprint SDK already loaded");
-				window.fingerprintScriptLoading = false;
-				return;
-			}
-
-			const loadScript = (src) => {
-				return new Promise((resolve, reject) => {
-					const existingScript = document.querySelector(`script[src="${src}"]`);
-					if (existingScript) {
-						console.log(`Script already loaded: ${src}`);
-						resolve();
-						return;
-					}
-
-					const script = document.createElement("script");
-					script.src = src;
-					script.async = true;
-
-					script.onload = () => {
-						console.log(`Script loaded: ${src}`);
-						resolve();
-					};
-
-					script.onerror = (error) => {
-						console.error(`Error loading script: ${src}`, error);
-						reject(new Error(`Failed to load ${src}`));
-					};
-
-					document.head.appendChild(script);
-				});
-			};
-
-			const loadSDK = async () => {
-				try {
-					console.log("Loading Fingerprint SDK scripts...");
-					await loadScript("/scripts/es6-shim.js");
-					await loadScript("/scripts/websdk.client.bundle.min.js");
-					await loadScript("/scripts/fingerprint.sdk.min.js");
-
-					await new Promise((resolve) => setTimeout(resolve, 500));
-
-					if (window.Fingerprint && window.Fingerprint.WebApi) {
-						console.log("Fingerprint SDK loaded successfully");
-					} else {
-						console.error("SDK objects not found after loading scripts");
-						Swal.fire({
-							title: "SDK Not Available",
-							text: "The Fingerprint SDK could not be initialized. Please check your network connection and try again.",
-							icon: "error",
-						});
-					}
-				} catch (error) {
-					console.error("Failed to load Fingerprint SDK:", error);
-					Swal.fire({
-						title: "Failed to Load SDK",
-						text: "Could not load the fingerprint SDK scripts. Please check your network connection and try again.",
-						icon: "error",
-					});
-				} finally {
-					window.fingerprintScriptLoading = false;
-				}
-			};
-
-			loadSDK();
-		}
-	}, []);
-
-	const handleFingerprintRegister = (staff) => {
-		if (!window.Fingerprint || !window.Fingerprint.WebApi) {
-			Swal.fire({
-				title: "SDK Not Available",
-				text: "The Fingerprint SDK is not available. Please refresh the page and try again.",
-				icon: "error",
-				showCancelButton: true,
-				confirmButtonText: "Reload Scripts",
-				cancelButtonText: "Cancel",
-			}).then((result) => {
-				if (result.isConfirmed) {
-					window.Fingerprint = null;
-					setIsModalOpen(false);
-					setTimeout(() => {
-						window.location.reload();
-					}, 500);
-				}
-			});
-			return;
-		}
-
-		setSelectedStaff(staff);
-		setIsModalOpen(true);
-	};
-
-	const handleFingerprintCapture = async (formData) => {
-		try {
-			console.log("Fingerprint Captured - processing");
-			await enrollFingerPrint(formData, token);
-
-			Swal.fire({
-				title: "Fingerprint Registration Complete",
-				text: "The fingerprint has been successfully registered.",
-				icon: "success",
-			});
-
-			setIsModalOpen(false);
-
-			if (selectedStaff) {
-				const updatedData = allData.map((user) =>
-					user._id === selectedStaff._id
-						? { ...user, hasFingerPrint: true }
-						: user
-				);
-				setAllData(updatedData);
-			}
-		} catch (error) {
-			console.error("Error registering fingerprint:", error);
-			Swal.fire({
-				title: "Registration Failed",
-				text: error.message || "Failed to register fingerprint",
-				icon: "error",
-			});
-		}
-	};
-
-	const handleDelete = (e, data) => {
-		e.preventDefault();
-
-		Swal.fire({
-			title: "Are you sure?",
-			text: "You won't be able to revert this!",
-			icon: "warning",
-			showCancelButton: true,
-			confirmButtonColor: "#3085d6",
-			cancelButtonColor: "#d33",
-			confirmButtonText: "Yes, Delete it!",
-		}).then(async (result) => {
-			if (result.isConfirmed) {
-				await deleteUser(data, token);
-			}
-		});
-	};
-
-	const handleSearch = (e) => {
-		const term = e.target.value;
-		setSearchTerm(term);
-		
-		if (term === "") {
-			setAllData(data);
-			setSearchResult("");
-			return;
-		}
-
-		const termLower = term.toLowerCase();
-		const filtered = data.filter(
-			(user) =>
-				user.firstname?.toLowerCase().includes(termLower) ||
-				user.middlename?.toLowerCase().includes(termLower) ||
-				user.lastname?.toLowerCase().includes(termLower) ||
-				user.email?.toLowerCase().includes(termLower)
-		);
-
-		if (filtered.length === 0) {
-			setSearchResult(`No result found for "${term}"`);
-		} else {
-			setSearchResult("");
-		}
-		setAllData(filtered);
-	};
-
-	return (
-		<div className="overflow-x-auto bg-white shadow-md rounded-2xl">
-			<table className="table">
-				<caption>
-					<div className="flex justify-between p-4">
-						<h3 className="text-xl">Users</h3>
-						<div className="flex flex-row gap-4 justify-center items-center">
-							<label className="input bg-transparent border-2 border-gray-500 rounded-md">
-								<svg
-									className="h-4 opacity-50"
-									xmlns="http://www.w3.org/2000/svg"
-									viewBox="0 0 24 24"
-								>
-									<g
-										strokeLinejoin="round"
-										strokeLinecap="round"
-										strokeWidth="2.5"
-										fill="none"
-										stroke="currentColor"
-									>
-										<circle cx="11" cy="11" r="8"></circle>
-										<path d="m21 21-4.3-4.3"></path>
-									</g>
-								</svg>
-								<input
-									type="search"
-									value={searchTerm}
-									onChange={handleSearch}
-									placeholder="Search"
-								/>
-							</label>
-							<button
-								className="flex items-center justify-center px-4 py-3 bg-[#FDBE02] hover:bg-[#E6AB00] text-black rounded-md whitespace-nowrap"
-								onClick={() => toggleAdd((prev) => !prev)}
-							>
-								<IoIosAdd />
-								Add New Staff
-							</button>
-						</div>
-					</div>
-				</caption>
-				<thead>
-					<tr className="text-black bg-gray-300">
-						<th>#</th>
-						<th>Name</th>
-						<th>Mail</th>
-						<th>Role</th>
-						<th>Action</th>
-					</tr>
-				</thead>
-				<tbody className="text-gray-500">
-					{searchResult ? (
-						<tr>
-							<td colSpan={5} className="text-center py-4 text-gray-500">
-								{searchResult}
-							</td>
-						</tr>
-					) : currentItems.length === 0 ? (
-						<tr>
-							<td colSpan={5} className="text-center py-4 text-gray-500">
-								No data available
-							</td>
-						</tr>
-					) : (
-						currentItems.map((_data, i) => (
-							<tr key={_data._id || i}>
-								<th>{indexOfFirstItem + i + 1}</th>
-								<td>
-									{_data.firstname} {_data.middlename} {_data.lastname}
-								</td>
-								<td>{_data.email}</td>
-								<td>{_data.role}</td>
-								<td className="flex flex-row justify-center items-center gap-2 p-2">
-									<button
-										className="p-2 bg-blue-200 text-blue-800 rounded-md hover:bg-blue-300"
-										onClick={() => handleUpdate(_data)}
-									>
-										Update
-									</button>
-									<button
-										className="p-2 bg-red-200 text-red-800 rounded-md hover:bg-red-300"
-										onClick={(e) => handleDelete(e, _data)}
-									>
-										Delete
-									</button>
-									<button
-										className="p-2 rounded-md bg-[#FDBE02] hover:bg-[#E6AB00] text-black"
-										onClick={() => handleFingerprintRegister(_data)}
-									>
-										{!_data?.hasFingerPrint
-											? "Register Fingerprint"
-											: "Update Fingerprint"}
-									</button>
-								</td>
-							</tr>
-						))
-					)}
-				</tbody>
-			</table>
-			<Pagination
-				allData={allData}
-				getCurrentItems={setCurrentItemsCallback}
-				getIndexOfFirstItem={setIndexOfFirstItemCallback}
-			/>
-
-			{isModalOpen && selectedStaff && (
-				<FingerprintModal
-					isOpen={isModalOpen}
-					onClose={() => setIsModalOpen(false)}
-					onCapture={handleFingerprintCapture}
-					staffId={selectedStaff._id}
-					staffEmail={selectedStaff.email}
-				/>
-			)}
-		</div>
-	);
-=======
   const { deleteUser, enrollFingerPrint } = useUsersStore();
   const { token } = useAuthStore();
   const [searchResult, setSearchResult] = useState("");
-  const [allData, setAllData] = useState(data);
+  const [allData, setAllData] = useState(data || []);
   const [searchTerm, setSearchTerm] = useState("");
 
   const [isModalOpen, setIsModalOpen] = useState(false);
@@ -356,6 +18,41 @@
 
   const [currentItems, setCurrentItems] = useState([]);
   const [indexOfFirstItem, setIndexOfFirstItem] = useState(0);
+
+  // Memoize these callback functions to prevent unnecessary re-renders
+  const setCurrentItemsCallback = useCallback((items) => {
+    setCurrentItems(items);
+  }, []);
+
+  const setIndexOfFirstItemCallback = useCallback((index) => {
+    setIndexOfFirstItem(index);
+  }, []);
+
+  useEffect(() => {
+    // Update allData when data prop changes
+    if (data) {
+      if (searchTerm === "") {
+        setAllData(data);
+      } else {
+        // Re-apply search filter when data updates
+        const term = searchTerm.toLowerCase();
+        const filtered = data.filter(
+          (user) =>
+            user.firstname?.toLowerCase().includes(term) ||
+            user.middlename?.toLowerCase().includes(term) ||
+            user.lastname?.toLowerCase().includes(term) ||
+            user.email?.toLowerCase().includes(term)
+        );
+
+        if (filtered.length === 0) {
+          setSearchResult(`No result found for "${searchTerm}"`);
+        } else {
+          setSearchResult("");
+        }
+        setAllData(filtered);
+      }
+    }
+  }, [data, searchTerm]);
 
   useEffect(() => {
     if (!window.fingerprintScriptLoading) {
@@ -503,33 +200,32 @@
     });
   };
 
-  useEffect(() => {
-    if (data || searchTerm) {
-      const term = searchTerm.toLowerCase();
-
-      if (term === "") {
-        setAllData(data);
-        setSearchResult("");
-        return;
-      }
-
-      const filtered = data.filter(
-        (user) =>
-          user.firstname?.toLowerCase().includes(term) ||
-          user.middlename?.toLowerCase().includes(term) ||
-          user.lastname?.toLowerCase().includes(term) ||
-          user.email?.toLowerCase().includes(term)
-      );
-
-      if (filtered.length === 0 && searchTerm) {
-        setSearchResult(`No result found for "${searchTerm}"`);
-      } else {
-        setSearchResult("");
-      }
-      setAllData(filtered);
-      setCurrentPage(1);
-    }
-  }, [searchTerm, data]);
+  const handleSearch = (e) => {
+    const term = e.target.value;
+    setSearchTerm(term);
+
+    if (term === "") {
+      setAllData(data);
+      setSearchResult("");
+      return;
+    }
+
+    const termLower = term.toLowerCase();
+    const filtered = data.filter(
+      (user) =>
+        user.firstname?.toLowerCase().includes(termLower) ||
+        user.middlename?.toLowerCase().includes(termLower) ||
+        user.lastname?.toLowerCase().includes(termLower) ||
+        user.email?.toLowerCase().includes(termLower)
+    );
+
+    if (filtered.length === 0) {
+      setSearchResult(`No result found for "${term}"`);
+    } else {
+      setSearchResult("");
+    }
+    setAllData(filtered);
+  };
 
   return (
     <div className="overflow-x-auto bg-white shadow-md rounded-2xl">
@@ -557,9 +253,9 @@
                 </svg>
                 <input
                   type="search"
+                  value={searchTerm}
+                  onChange={handleSearch}
                   placeholder="Search"
-                  value={searchTerm}
-                  onChange={(e) => setSearchTerm(e.target.value)}
                 />
               </label>
               <button
@@ -578,7 +274,7 @@
             <th>Name</th>
             <th>Mail</th>
             <th>Role</th>
-            <th className="text-center">Action</th>
+            <th>Action</th>
           </tr>
         </thead>
         <tbody className="text-gray-500">
@@ -588,9 +284,15 @@
                 {searchResult}
               </td>
             </tr>
+          ) : currentItems.length === 0 ? (
+            <tr>
+              <td colSpan={5} className="text-center py-4 text-gray-500">
+                No data available
+              </td>
+            </tr>
           ) : (
             currentItems.map((_data, i) => (
-              <tr key={i}>
+              <tr key={_data._id || i}>
                 <th>{indexOfFirstItem + i + 1}</th>
                 <td>
                   {_data.firstname} {_data.middlename} {_data.lastname}
@@ -624,13 +326,11 @@
           )}
         </tbody>
       </table>
-      {!searchResult && (
-        <Pagination
-          allData={allData}
-          getCurrentItems={setCurrentItems}
-          getIndexOfFirstItem={setIndexOfFirstItem}
-        />
-      )}
+      <Pagination
+        allData={allData}
+        getCurrentItems={setCurrentItemsCallback}
+        getIndexOfFirstItem={setIndexOfFirstItemCallback}
+      />
 
       {isModalOpen && selectedStaff && (
         <FingerprintModal
@@ -643,7 +343,6 @@
       )}
     </div>
   );
->>>>>>> 52072d60
 };
 
 export default Table;