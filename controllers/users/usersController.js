--- conflicted
+++ resolved
@@ -1,13 +1,9 @@
 const FingerPrint = require("../../models/FingerPrint");
 const Users = require("../../models/Users");
-<<<<<<< HEAD
 const {
   processFingerprint,
   compareFingerprints,
 } = require("../../utils/fingerprint");
-=======
-const FingerprintUtil = require("../../utils/fingerprintUtil");
->>>>>>> eb85f52e
 
 exports.getAllUsers = async (req, res) => {
   try {
@@ -130,8 +126,6 @@
       });
     }
 
-<<<<<<< HEAD
-=======
     res.status(200).json({
       success: true,
       image: result.image,
@@ -149,9 +143,8 @@
 
 exports.enrollUSer = async (req, res) => {
   try {
-    const { staffId, fingerPrint, features } = req.body;
-
->>>>>>> eb85f52e
+    const { staffId, fingerPrint } = req.body;
+
     if (!staffId) {
       return res.status(400).json({
         success: false,
@@ -160,7 +153,6 @@
       });
     }
 
-<<<<<<< HEAD
     // Call Python API for fingerprint enrollment
     const response = await fetch(
       "http://localhost:5500/api/fingerprint/enroll",
@@ -186,39 +178,6 @@
     }
 
     // Update the user record to indicate they have a fingerprint
-=======
-    if (!fingerPrint && !features) {
-      return res.status(400).json({
-        success: false,
-        error: "Missing Data",
-        message: "No fingerprint data provided",
-      });
-    }
-
-    // Use the features from the request or the fingerprint image
-    const fingerprintFeatures = features || fingerPrint;
-
-    const existingStaff = await FingerPrint.findOne({ staffId });
-
-    if (existingStaff) {
-      await FingerPrint.findOneAndUpdate(
-        { staffId },
-        { fingerPrint, features: fingerprintFeatures },
-        { new: true }
-      );
-      return res.status(200).json({
-        success: true,
-        message: "User Fingerprint updated successfully!",
-      });
-    }
-
-    const newFingerprint = await FingerPrint.create({
-      staffId,
-      fingerPrint,
-      features: fingerprintFeatures,
-    });
-
->>>>>>> eb85f52e
     await Users.findByIdAndUpdate(
       { _id: staffId },
       { hasFingerPrint: true },
@@ -250,7 +209,6 @@
       });
     }
 
-<<<<<<< HEAD
     console.log("Calling Python API for fingerprint matching...");
 
     // Call Python API for fingerprint matching
@@ -296,37 +254,6 @@
         success: false,
         matched: false,
         bestScore: result.bestScore,
-=======
-    // Use the features from the request or the fingerprint image
-    const fingerprintFeatures = features || fingerPrint;
-
-    // Fetch all stored fingerprints from database
-    const storedFingerprints = await FingerPrint.find().lean();
-
-    if (storedFingerprints.length === 0) {
-      return res.status(404).json({
-        success: false,
-        message: "No registered fingerprints found",
-      });
-    }
-
-    // Format stored fingerprints for matching
-    const templates = storedFingerprints.map((fp) => ({
-      id: fp.staffId,
-      features: fp.features,
-    }));
-
-    // Find the best match
-    const matchResult = await FingerprintUtil.matchFingerprint({
-      features: fingerprintFeatures,
-      templates: templates,
-    });
-
-    if (!matchResult.matched) {
-      return res.status(200).json({
-        success: false,
-        matched: false,
-        message: "No matching fingerprint found",
       });
     }
 
@@ -339,7 +266,6 @@
       return res.status(404).json({
         success: false,
         message: "User not found for the matched fingerprint",
->>>>>>> eb85f52e
       });
     }
 
@@ -350,16 +276,10 @@
       user: userInfo,
     });
   } catch (error) {
-<<<<<<< HEAD
     console.error("Error verifying fingerprint:", error);
     res.status(500).json({
       success: false,
       error: "Server error",
-=======
-    console.error("Error matching fingerprint:", error);
-    res.status(500).json({
-      success: false,
->>>>>>> eb85f52e
       message: error.message,
     });
   }
